//! Define multiple default implementations for a trait.
//!
//! This library contains two attribute macros: `default_trait_impl` which defines a default trait
//! implementation, and `trait_impl` which uses a default trait implementation you've defined.
//!
//! This is particularly useful in testing, when many of your mocked types will have very similar
//! trait implementations, but do not want the canonical default trait implementation to use mocked
//! values.
//!
//! # Example
//!
//! First, define a default trait implementation for the trait `Car`:
//!
//! ```
//! #[default_trait_impl]
//! impl Car for NewCar {
//!     fn get_mileage(&self) -> Option<usize> { Some(6000) }
//!     fn has_bluetooth(&self) -> bool { true }
//! }
//! ```
//!
//! `NewCar` does not need to be defined beforehand.
//!
//! Next, implement the new default implementation for a type:
//!
//! ```
//! struct NewOldFashionedCar;
//!
//! #[trait_impl]
//! impl NewCar for NewOldFashionedCar {
//!     fn has_bluetooth(&self) -> bool { false }
//! }
//!
//!
//! struct WellUsedNewCar;
//!
//! #[trait_impl]
//! impl NewCar for WellUsedNewCar {
//!     fn get_mileage(&self) -> Option<usize> { Some(100000) }
//! }
//! ```
//!
//! This will ensure that our structs use the `NewCar` defaults, without having to change the
//! canonical `Car` default implementation:
//!
//! ```
//! fn main() {
//!     assert_eq!(NewOldFashionedCar.get_mileage(), Some(6000));
//!     assert_eq!(NewOldFashionedCar.has_bluetooth(), false);
//!     assert_eq!(WellUsedNewCar.get_mileage(), Some(100000));
//!     assert_eq!(WellUsedNewCar.has_bluetooth(), true);
//! }
//! ```

extern crate proc_macro;
use proc_macro::TokenStream;
<<<<<<< HEAD
use proc_macro2::Span;
=======
use syn::{parse_macro_input, parse_str, Ident, ImplItem, ItemImpl, Type};
>>>>>>> 61d7059c
use quote::quote;
use std::collections::{HashMap, HashSet};
use std::sync::Mutex;
use syn::{parse_macro_input, parse_str, Ident, ImplItem, ImplItemMethod, ItemImpl, Type};

#[macro_use]
extern crate lazy_static;

lazy_static! {
    static ref DEFAULT_TRAIT_IMPLS: Mutex<HashMap<String, DefaultTraitImpl>> =
        Mutex::new(HashMap::new());
}

struct DefaultTraitImpl {
    pub trait_name: String,
    pub items: Vec<String>,
}

#[proc_macro_attribute]
pub fn default_trait_impl(_: TokenStream, input: TokenStream) -> TokenStream {
    let input = parse_macro_input!(input as ItemImpl);

    let pseudotrait = match *input.self_ty {
        Type::Path(type_path) => match type_path.path.get_ident() {
            Some(ident) => ident.to_string(),
            None => return syntax_invalid_error(),
        },
        _ => return syntax_invalid_error(),
    };

    let trait_name = match input.trait_ {
        Some(trait_tuple) => match trait_tuple.1.get_ident() {
            Some(ident) => ident.to_string(),
            None => return syntax_invalid_error(),
        },
        _ => return syntax_invalid_error(),
    };

<<<<<<< HEAD
    let methods: Vec<String> = input
        .items
        .iter()
        .map(|method| {
            return quote! {
                #method
            }
            .to_string();
        })
        .collect();

    DEFAULT_TRAIT_IMPLS.lock().unwrap().insert(
        pseudotrait,
        DefaultTraitImpl {
            trait_name,
            methods,
        },
    );
=======
    let items: Vec<String> = input.items.iter().map(|item| {
            return quote! {
                #item
            }.to_string()
        }).collect();

    DEFAULT_TRAIT_IMPLS.lock().unwrap().insert(pseudotrait, DefaultTraitImpl { trait_name, items });
>>>>>>> 61d7059c

    TokenStream::new()
}

fn syntax_invalid_error() -> TokenStream {
    return quote! {
        compile_error!("`default_trait_impl` expects to be given a syntactially valid trait implementation");
    }.into();
}

#[proc_macro_attribute]
pub fn trait_impl(_: TokenStream, input: TokenStream) -> TokenStream {
    let mut input = parse_macro_input!(input as ItemImpl);

    let trait_name = match &input.trait_ {
        Some(trait_tuple) => match trait_tuple.1.get_ident() {
            Some(ident) => ident.to_string(),
            None => return syntax_invalid_error(),
        },
        _ => return syntax_invalid_error(),
    };

    let mut idents = HashSet::new();
    for item in &input.items {
        match item {
            ImplItem::Method(method) => {
                idents.insert(method.sig.ident.to_string());
            }
            ImplItem::Const(constant) => {
                idents.insert(constant.ident.to_string());
            }
            ImplItem::Type(ty) => {
                idents.insert(ty.ident.to_string());
            }
            _ => (),
        };
    }

    match DEFAULT_TRAIT_IMPLS.lock().unwrap().get(&trait_name) {
        Some(default_impl) => {
            if let Some(trait_tuple) = &mut input.trait_ {
                trait_tuple.1.segments[0].ident = Ident::new(&default_impl.trait_name, Span::call_site());
            }

            for default_impl_item in &default_impl.items {
                let parsed_result: ImplItem = parse_str(default_impl_item).unwrap();
                match parsed_result{
<<<<<<< HEAD
                    ImplItem::Method(method) if !idents.contains(&method.sig.ident.to_string()) =>{
                        input.items.push(ImplItem::Method(method));
                    }
                    ImplItem::Const(constant) if !idents.contains(&constant.ident.to_string()) =>{
                        input.items.push(ImplItem::Const(constant));
                    }
                    ImplItem::Type(ty) if !idents.contains(&ty.ident.to_string()) =>{
                        input.items.push(ImplItem::Type(ty));
=======
                    ImplItem::Method(_method) if !methods.contains(&_method.sig.ident.to_string()) =>{
                        input.items.push(ImplItem::Method(_method));
                    }
                    associated @ ImplItem::Type(_) | associated @ ImplItem::Const(_) => {
                        input.items.push(associated);
>>>>>>> 61d7059c
                    }
                    ImplItem::Macro(_) => {return quote! {
                        compile_error!("macros invocation within default impl blocks are not supported");
                    }.into();
                    }
                    _ => ()
                }
            }
        },
        _ => return quote! {
            compile_error!("`trait_impl` expects there to be a `default_trait_impl` for the trait it implements");
        }.into()
    }

    let res = quote! {
        #input
    };
    res.into()
}<|MERGE_RESOLUTION|>--- conflicted
+++ resolved
@@ -54,11 +54,7 @@
 
 extern crate proc_macro;
 use proc_macro::TokenStream;
-<<<<<<< HEAD
 use proc_macro2::Span;
-=======
-use syn::{parse_macro_input, parse_str, Ident, ImplItem, ItemImpl, Type};
->>>>>>> 61d7059c
 use quote::quote;
 use std::collections::{HashMap, HashSet};
 use std::sync::Mutex;
@@ -97,34 +93,21 @@
         _ => return syntax_invalid_error(),
     };
 
-<<<<<<< HEAD
-    let methods: Vec<String> = input
+    let items: Vec<String> = input
         .items
         .iter()
-        .map(|method| {
+        .map(|item| {
             return quote! {
-                #method
+                #item
             }
             .to_string();
         })
         .collect();
 
-    DEFAULT_TRAIT_IMPLS.lock().unwrap().insert(
-        pseudotrait,
-        DefaultTraitImpl {
-            trait_name,
-            methods,
-        },
-    );
-=======
-    let items: Vec<String> = input.items.iter().map(|item| {
-            return quote! {
-                #item
-            }.to_string()
-        }).collect();
-
-    DEFAULT_TRAIT_IMPLS.lock().unwrap().insert(pseudotrait, DefaultTraitImpl { trait_name, items });
->>>>>>> 61d7059c
+    DEFAULT_TRAIT_IMPLS
+        .lock()
+        .unwrap()
+        .insert(pseudotrait, DefaultTraitImpl { trait_name, items });
 
     TokenStream::new()
 }
@@ -172,7 +155,6 @@
             for default_impl_item in &default_impl.items {
                 let parsed_result: ImplItem = parse_str(default_impl_item).unwrap();
                 match parsed_result{
-<<<<<<< HEAD
                     ImplItem::Method(method) if !idents.contains(&method.sig.ident.to_string()) =>{
                         input.items.push(ImplItem::Method(method));
                     }
@@ -181,13 +163,6 @@
                     }
                     ImplItem::Type(ty) if !idents.contains(&ty.ident.to_string()) =>{
                         input.items.push(ImplItem::Type(ty));
-=======
-                    ImplItem::Method(_method) if !methods.contains(&_method.sig.ident.to_string()) =>{
-                        input.items.push(ImplItem::Method(_method));
-                    }
-                    associated @ ImplItem::Type(_) | associated @ ImplItem::Const(_) => {
-                        input.items.push(associated);
->>>>>>> 61d7059c
                     }
                     ImplItem::Macro(_) => {return quote! {
                         compile_error!("macros invocation within default impl blocks are not supported");
